--- conflicted
+++ resolved
@@ -344,13 +344,8 @@
     // Whitespace no longer consists of only spaces, so we have to
     // calculate its width like anything else
     #[inline]
-<<<<<<< HEAD
-    fn whitespace_width(&self) -> usize {
-        display_width_with_tab(self.whitespace, self.tab_width)
-=======
     fn whitespace_width(&self) -> f64 {
-        self.whitespace.len() as f64
->>>>>>> da9123bb
+        display_width_with_tab(self.whitespace, self.tab_width) as f64
     }
 
     // We assume the penalty is `""` or `"-"`. This allows us to
