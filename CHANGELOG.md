--- conflicted
+++ resolved
@@ -3,7 +3,6 @@
 This file lists the most important changes made in each release of
 `textwrap`.
 
-<<<<<<< HEAD
 ## Version 0.16.0 (2022-10-23)
 
 This release marks `Options` as `non_exhaustive` and extends it to
@@ -27,17 +26,16 @@
 * [#448](https://github.com/mgeisler/textwrap/pull/448): Migrate to
   the Rust 2021 edition.
 
-## Version 0.15.1 (2022-09-15)
-
-This release was yanked since it accidentally broke backwards
-compatibility with 0.15.0.
-=======
 ## Version 0.15.2 (2022-10-24)
 
 This release is identical to 0.15.0 and is only there to give people a
 way to install crates which depend on the yanked 0.15.1 release. See
 [#484](https://github.com/mgeisler/textwrap/issues/484) for details.
->>>>>>> 48cc93ac
+
+## Version 0.15.1 (2022-09-15)
+
+This release was yanked since it accidentally broke backwards
+compatibility with 0.15.0.
 
 ## Version 0.15.0 (2022-02-27)
 
